import configparser
from utils.persistence import persistence
from telegram.ext import Defaults

config = configparser.ConfigParser()
config.read('config.ini')


# Bot
bot_token_test = config['BOT']['TOKEN_TEST']
bot_token = config['BOT']['TOKEN']
proxy = config['BOT']['PROXY']
bot_api = config['BOT']['API']
podcast_vault = config['BOT']['PODCAST_VAULT']
defaults = Defaults(parse_mode="MARKDOWN")

# Dev
dev_user_id = config['DEV']['USER_ID']

# Server
webhook_port = int(config['WEBHOOK']['PORT'])


# Build
update_info = {
   'token': bot_token,
   'use_context': True,
   'persistence': persistence,
   'base_url': bot_api,
   'defaults': defaults
 }

webhook_info = {
    "listen": '127.0.0.1', 
    "port": webhook_port, 
<<<<<<< HEAD
    "url_path": bot_token
=======
    "url_path": bot_token,
    "webhook_url": f'http://webhook.daha.me/{bot_token}'
>>>>>>> e486b164
}

webhook_setting = {
    "url": f'http://webhook.daha.me/{bot_token}',
    "drop_pending_updates" = True
}
 
# Test
# update_info = {
#    'token': bot_token,
#    'use_context': True,
#    'request_kwargs': {
#       'proxy_url':proxy
#     },
#    'persistence': persistence,
#    'base_url': bot_api,
#    'defaults': defaults
#  }<|MERGE_RESOLUTION|>--- conflicted
+++ resolved
@@ -33,12 +33,7 @@
 webhook_info = {
     "listen": '127.0.0.1', 
     "port": webhook_port, 
-<<<<<<< HEAD
     "url_path": bot_token
-=======
-    "url_path": bot_token,
-    "webhook_url": f'http://webhook.daha.me/{bot_token}'
->>>>>>> e486b164
 }
 
 webhook_setting = {
